# Distribution License:
# JSword is free software; you can redistribute it and/or modify it under
# the terms of the GNU Lesser General Public License, version 2.1 or later as published
# by the Free Software Foundation. This program is distributed in the hope
# that it will be useful, but WITHOUT ANY WARRANTY; without even the
# implied warranty of MERCHANTABILITY or FITNESS FOR A PARTICULAR PURPOSE.
# See the GNU Lesser General Public License for more details.
#
# The License is available on the internet at:
#       http://www.gnu.org/copyleft/lgpl.html
# or by writing to:
#      Free Software Foundation, Inc.
#      59 Temple Place - Suite 330
#      Boston, MA 02111-1307, USA
#
# Copyright: 2005-2011
#     The copyright to this program is held by it's authors.
#
# ID: $Id$

# Old Testament
Gen.Full=\u0909\u0924\u094d\u092a\u0924\u094d\u0924\u093f
Gen.Short=\u0909\u0924\u094d\u092a
Gen.Alt=
Exod.Full=\u0928\u093f\u0930\u094d\u0917\u092e\u0928
Exod.Short=\u0928\u093f\u0930\u094d\u0917
Exod.Alt=
Lev.Full=\u0932\u0948\u0935\u094d\u092f\u0935\u094d\u092f\u0935\u0938\u094d\u0925\u093e
Lev.Short=\u0932\u0948\u0935\u094d\u092f
Lev.Alt=
Num.Full=\u0917\u093f\u0928\u0924\u0940
Num.Short=\u0917\u093f\u0928\u0924\u0940
Num.Alt=
Deut.Full=\u0935\u094d\u092f\u0935\u0938\u094d\u0925\u093e \u0935\u093f\u0935\u0930\u0923
Deut.Short=\u0935\u094d\u092f\u0935\u0938\u094d\u0925\u093e
# Deut.Alt=dt
Josh.Full=\u092f\u0939\u094b\u0936\u0942
Josh.Short=\u092f\u0939\u094b\u0936\u0942
Josh.Alt=
Judg.Full=\u0928\u094d\u092f\u093e\u092f\u093f\u092f\u094b\u0902
Judg.Short=\u0928\u094d\u092f\u093e\u092f\u093f
# Judg.Alt=jdg,jud
Ruth.Full=\u0930\u0942\u0924
Ruth.Short=\u0930\u0942\u0924
# Ruth.Alt=rth
1Sam.Full=1 \u0936\u092e\u0942\u090f\u0932
1Sam.Short=1\u0936\u092e\u0942\u090f
# 1Sam.Alt=isamuel
2Sam.Full=2 \u0936\u092e\u0942\u090f\u0932
2Sam.Short=2\u0936\u092e\u0942\u090f
# 2Sam.Alt=iisamuel
1Kgs.Full=1 \u0930\u093e\u091c\u093e
1Kgs.Short=1\u0930\u093e\u091c\u093e
# 1Kgs.Alt=1kg,ikings,ikgs
2Kgs.Full=2 \u0930\u093e\u091c\u093e
2Kgs.Short=2\u0930\u093e\u091c\u093e
# 2Kgs.Alt=2kgs,iikings,iikgs
1Chr.Full=1 \u0907\u0924\u093f\u0939\u093e\u0938
1Chr.Short=1\u0907\u0924\u093f
# 1Chr.Alt=ichronicles
2Chr.Full=2 \u0907\u0924\u093f\u0939\u093e\u0938
2Chr.Short=2\u0907\u0924\u093f
# 2Chr.Alt=iichronicles
Ezra.Full=\u090f\u091c\u094d\u0930\u093e
Ezra.Short=\u090f\u091c\u094d\u0930\u093e
Ezra.Alt=
Neh.Full=\u0928\u0939\u0947\u092e\u093e\u092f\u093e\u0939
Neh.Short=\u0928\u0939\u0947
Neh.Alt=
Esth.Full=\u090f\u0938\u094d\u0924\u0947\u0930
Esth.Short=\u090f\u0938\u094d\u0924
Esth.Alt=
Job.Full=\u0905\u092f\u094d\u092f\u0942\u092c
Job.Short=\u0905\u092f\u094d\u092f\u0942\u092c
Job.Alt=
Ps.Full=\u092d\u091c\u0928 \u0938\u0902\u0939\u093f\u0924\u093e
Ps.Short=\u092d\u091c\u0928
# Ps.Alt=pss,psm
Prov.Full=\u0928\u0940\u0924\u093f\u0935\u091a\u0928
Prov.Short=\u0928\u0940\u0924\u093f
Prov.Alt=
Eccl.Full=\u0938\u092d\u094b\u092a\u0926\u0947\u0936\u0915
Eccl.Short=\u0938\u092d\u094b
# Eccl.Alt=qohelet
Song.Full=\u0936\u094d\u0930\u0947\u0937\u094d\u0920\u0917\u0940\u0924
Song.Short=\u0936\u094d\u0930\u0947\u0937\u094d\u0920
# Song.Alt=ss,songofsongs,sos,canticleofcanticles,canticle,can,coc
Isa.Full=\u092f\u0936\u093e\u092f\u093e\u0939
Isa.Short=\u092f\u0936\u093e
# Isa.Alt=is
Jer.Full=\u092f\u093f\u0930\u094d\u092e\u092f\u093e\u0939
Jer.Short=\u092f\u093f\u0930\u094d\u092e\u092f\u093e
Jer.Alt=
Lam.Full=\u0935\u093f\u0932\u093e\u092a\u0917\u0940\u0924
Lam.Short=\u0935\u093f\u0932\u093e\u092a
Lam.Alt=
Ezek.Full=\u092f\u0939\u0947\u091c\u0915\u0947\u0932
Ezek.Short=\u092f\u0939\u0947\u091c
Ezek.Alt=
Dan.Full=\u0926\u093e\u0928\u093f\u092f\u094d\u092f\u0947\u0932
Dan.Short=\u0926\u093e\u0928\u093f\u092f
Dan.Alt=
Hos.Full=\u0939\u094b\u0936\u0947
Hos.Short=\u0939\u094b\u0936\u0947
Hos.Alt=
Joel.Full=\u092f\u094b\u090f\u0932
Joel.Short=\u092f\u094b\u090f\u0932
Joel.Alt=
Amos.Full=\u0906\u092e\u094b\u0938
Amos.Short=\u0906\u092e\u094b
Amos.Alt=
Obad.Full=\u0913\u092c\u0926\u094d\u092f\u093e\u0939
Obad.Short=\u0913\u092c\u0926\u094d
Obad.Alt=
Jonah.Full=\u092f\u094b\u0928\u093e
Jonah.Short=\u092f\u094b\u0928\u093e
# Jonah.Alt=jnh
Mic.Full=\u092e\u0940\u0915\u093e
Mic.Short=\u092e\u0940\u0915\u093e
Mic.Alt=
Nah.Full=\u0928\u0939\u0942\u092e
Nah.Short=\u0928\u0939\u0942
Nah.Alt=
Hab.Full=\u0939\u092c\u0915\u094d\u0915\u0942\u0915
Hab.Short=\u0939\u092c\u0915
Hab.Alt=
Zeph.Full=\u0938\u092a\u0928\u094d\u092f\u093e\u0939
Zeph.Short=\u0938\u092a
Zeph.Alt=
Hag.Full=\u0939\u093e\u0917\u094d\u0917\u0948
Hag.Short=\u0939\u093e\u0917
Hag.Alt=
Zech.Full=\u091c\u0915\u0930\u094d\u092f\u093e\u0939
Zech.Short=\u091c\u0915\u0930
Zech.Alt=
Mal.Full=\u092e\u0932\u093e\u0915\u0940
Mal.Short=\u092e\u0932\u093e
Mal.Alt=

# New Testament
Matt.Full=\u092e\u0924\u094d\u0924\u0940
Matt.Short=\u092e\u0924\u094d\u0924\u0940
# Matt.Alt=mt
Mark.Full=\u092e\u0930\u0915\u0941\u0938
Mark.Short=\u092e\u0930\u0915
# Mark.Alt=mk,mrk
Luke.Full=\u0932\u0942\u0915\u093e
Luke.Short=\u0932\u0942\u0915
# Luke.Alt=lk
John.Full=\u092f\u0942\u0939\u0928\u094d\u0928\u093e
John.Short=\u092f\u0942\u0939
# John.Alt=jn,jhn
Acts.Full=\u092a\u094d\u0930\u0947\u0930\u093f\u0924\u094b\u0902 \u0915\u0947 \u0915\u093e\u092e
Acts.Short=\u092a\u094d\u0930\u0947\u0930\u093f\u0924\u094b\u0902
Acts.Alt=
Rom.Full=\u0930\u094b\u092e\u093f\u092f\u094b\u0902
Rom.Short=\u0930\u094b\u092e\u093f
Rom.Alt=
1Cor.Full=1 \u0915\u0941\u0930\u093f\u0928\u094d\u0925\u093f\u092f\u094b\u0902
1Cor.Short=1\u0915\u0941\u0930\u093f
# 1Cor.Alt=icorinthians
2Cor.Full=2 \u0915\u0941\u0930\u093f\u0928\u094d\u0925\u093f\u092f\u094b\u0902
2Cor.Short=2\u0915\u0941\u0930\u093f
# 2Cor.Alt=iicorinthians
Gal.Full=\u0917\u0932\u093e\u0924\u093f\u092f\u094b\u0902
Gal.Short=\u0917\u0932\u093e
Gal.Alt=
Eph.Full=\u0907\u092b\u093f\u0938\u093f\u092f\u094b\u0902
Eph.Short=\u0907\u092b\u093f\u0938
Eph.Alt=
Phil.Full=\u092b\u093f\u0932\u093f\u092a\u094d\u092a\u093f\u092f\u094b\u0902
Phil.Short=\u092b\u093f\u0932\u093f
# Phil.Alt=php
Col.Full=\u0915\u0941\u0932\u0941\u0938\u094d\u0938\u093f\u092f\u094b\u0902
Col.Short=\u0915\u0941\u0932\u0941\u0938
# Col.Alt=co
1Thess.Full=1 \u0925\u093f\u0938\u094d\u0938\u0932\u0941\u0928\u0940\u0915\u093f\u092f\u094b\u0902
1Thess.Short=1\u0925\u093f\u0938
# 1Thess.Alt=ith
2Thess.Full=2 \u0925\u093f\u0938\u094d\u0938\u0932\u0941\u0928\u0940\u0915\u093f\u092f\u094b\u0902
2Thess.Short=2\u0925\u093f\u0938
# 2Thess.Alt=iith
1Tim.Full=1 \u0924\u0940\u092e\u0941\u0925\u093f\u092f\u0941\u0938
1Tim.Short=1\u0924\u0940\u092e\u0941
# 1Tim.Alt=1tm,iti,itm
2Tim.Full=2 \u0924\u0940\u092e\u0941\u0925\u093f\u092f\u0941\u0938
2Tim.Short=2\u0924\u0940\u092e\u0941
# 2Tim.Alt=2tm,iiti,iitm
Titus.Full=\u0924\u0940\u0924\u0941\u0938
Titus.Short=\u0924\u0940\u0924\u0941\u0938
Titus.Alt=
Phlm.Full=\u092b\u093f\u0932\u0947\u092e\u094b\u0928
Phlm.Short=\u092b\u093f\u0932\u0947
# Phlm.Alt=phm,phlm
Heb.Full=\u0907\u092c\u094d\u0930\u093e\u0928\u093f\u092f\u094b\u0902
Heb.Short=\u0907\u092c\u094d\u0930\u093e
Heb.Alt=
Jas.Full=\u092f\u093e\u0915\u0942\u092c
Jas.Short=\u092f\u093e\u0915\u0942\u092c
# Jas.Alt=jas
1Pet.Full=1 \u092a\u0924\u0930\u0938
1Pet.Short=1\u092a\u0924
# 1Pet.Alt=1ptr,ip
2Pet.Full=2 \u092a\u0924\u0930\u0938
2Pet.Short=2\u092a\u0924
# 2Pet.Alt=2pt,iip
1John.Full=1 \u092f\u0942\u0939\u0928\u094d\u0928\u093e
1John.Short=1\u092f\u0942\u0939
# 1John.Alt=1jn,1jh,ijo,ijn,ijh
2John.Full=2 \u092f\u0942\u0939\u0928\u094d\u0928\u093e
2John.Short=2\u092f\u0942\u0939
# 2John.Alt=2jn,2jh,iijo,iijn,iijh
3John.Full=3 \u092f\u0942\u0939\u0928\u094d\u0928\u093e
3John.Short=3\u092f\u0942\u0939
# 3John.Alt=3jn,3jh,iiijo,iiijn,iiijh
Jude.Full=\u092f\u0939\u0942\u0926\u093e
Jude.Short=\u092f\u0939\u0942\u0926\u093e
Jude.Alt=
Rev.Full=\u092a\u094d\u0930\u0915\u093e\u0936\u093f\u0924 \u0935\u093e\u0915\u094d\u092f
Rev.Short=\u092a\u094d\u0930\u0915\u093e
<<<<<<< HEAD
# Rev.Alt=rv,apocalypse

# Apocrypha
# Tob.Full=Tobit
# Tob.Short=Tob
Tob.Alt=
# Jdt.Full=Judith
# Jdt.Short=Jdt
Jdt.Alt=
# AddEsth.Full=Additions to Esther
# AddEsth.Short=Add Est
AddEsth.Alt=
# Wis.Full=Wisdom of Solomon
# Wis.Short=Wis
Wis.Alt=
# Sir.Full=Sirach
# Sir.Short=Sir
# Sir.Alt=Ecclesiasticus
# Bar.Full=Baruch
# Bar.Short=Bar
Bar.Alt=
# EpJer.Full=Epistle of Jeremiah
# EpJer.Short=Ep Jer
# EpJer.Alt=letterofjeremiah,letterjeremiah,epistlejeremiah,epjeremiah
# PrAzar.Full=Prayer of Azariah
# PrAzar.Short=Pr Azar
# PrAzar.Alt=prayerazariah,prayazariah,songofthreechildren,songthreechildren,songof3children,song3children
# Sus.Full=Susanna
# Sus.Short=Sus
Sus.Alt=
# Bel.Full=Bel and the Dragon
# Bel.Short=Bel
# Bel.Alt=beldragon,belanddragon
# 1Macc.Full=1 Maccabees
# 1Macc.Short=1 Macc
# 1Macc.Alt=imaccabees
# 2Macc.Full=2 Maccabees
# 2Macc.Short=2 Macc
# 2Macc.Alt=iimacabees
# 3Macc.Full=3 Maccabees
# 3Macc.Short=3 Macc
# 3Macc.Alt=iiimacabees
# 4Macc.Full=4 Maccabees
# 4Macc.Short=4 Macc
# 4Macc.Alt=ivmac
# PrMan.Full=Prayer of Manasseh
# PrMan.Short=Pr Man
# PrMan.Alt=prayermanasseh,praymanasseh,prmanasseh
# 1Esd.Full=1 Esdras
# 1Esd.Short=1 Esd
# 1Esd.Alt=iesdras
# 2Esd.Full=2 Esdras
# 2Esd.Short=2 Esd
# 2Esd.Alt=iiesdras
# Ps151.Full=Psalm 151
# Ps151.Short=Ps151
# Ps151.Alt=pss151,psm151

# Rahlfs' LXX
# Odes.Full=Odes
Odes.Short=
Odes.Alt=
# PssSol.Full=Psalms of Solomon
# PssSol.Short=Ps Sol
# PssSol.Alt=psssolomon,psmsolomon

# Vulgate & other later Latin mss
# EpLao.Full=Epistle to the Laodiceans
# EpLao.Short=Ep Lao
# EpLao.Alt=eplaodiceans
# 3Esd.Full=3 Esdras
# 3Esd.Short=3 Esd
# 3Esd.Alt=iiiesdras
# 4Esd.Full=4 Esdras
# 4Esd.Short=4 Esd
# 4Esd.Alt=ivesdras
# 5Esd.Full=5 Esdras
# 5Esd.Short=5 Esd
# 5Esd.Alt=vesdras

# Ethiopian Orthodox Canon/Ge'ez Translation
# 1En.Full=1 Enoch
# 1En.Short=1 En
# 1En.Alt=ienoch
# Jub.Full=Jubilees
# Jub.Short=Jub
Jub.Alt=
# 4Bar.Full=4 Baruch
# 4Bar.Short=4 Bar
4Bar.Alt=
# AscenIsa.Full=Vision of Isiah
# AscenIsa.Short=AscenIsa
AscenIsa.Alt=
# PsJos.Full=Pseudo Josephus
# PsJos.Short=Ps Jos
PsJos.Alt=

# Coptic Orthodox Canon 
# AposCon.Full=Apostolic Constitutions and Canons
# AposCon.Short=Apos Con
AposCon.Alt=
# 1Clem.Full=1 Clement
# 1Clem.Short=1Clem
# 1Clem.Alt=iiclement
# 2Clem.Full=2 Clement
# 2Clem.Short=2Clem
# 2Clem.Alt=iiclement

# Armenian Orthodox Canon
# 3Cor.Full=3 Corinthians
# 3Cor.Short=3Cor
3Cor.Alt=
# EpCorPaul.Full=
# EpCorPaul.Short=EpCorPaul
# EpCorPaul.Alt=
# JosAsen.Full=
# JosAsen.Short=JosAsen
# JosAsen.Alt=
# T12Patr.Full=Testaments of the Twelve Patriarchs
# T12Patr.Short=T12Patr
T12Patr.Alt=
# T12Patr.TAsh.Full=Testaments of Asher
# T12Patr.TAsh.Short=TAsh
T12Patr.TAsh.Alt=
# T12Patr.TBenj.Full=Testaments of Benjamin
# T12Patr.TBenj.Short=TBenj
T12Patr.TBenj.Alt=
# T12Patr.TDan.Full=Testaments of Dan
# T12Patr.TDan.Short=TDan
T12Patr.TDan.Alt=
# T12Patr.TGad.Full=Testaments of Gad
# T12Patr.TGad.Short=TGad
T12Patr.TGad.Alt=
# T12Patr.TIss.Full=Testaments of Issachar
# T12Patr.TIss.Short=TIss
T12Patr.TIss.Alt=
# T12Patr.TJos.Full=Testaments of Joseph
# T12Patr.TJos.Short=TJos
T12Patr.TJos.Alt=
# T12Patr.TJud.Full=Testaments of Judah
# T12Patr.TJud.Short=TJud
T12Patr.TJud.Alt=
# T12Patr.TLevi.Full=Testaments of Levi
# T12Patr.TLevi.Short=TLevi
T12Patr.TLevi.Alt=
# T12Patr.TNaph.Full=Testaments of Naphtali
# T12Patr.TNaph.Short=TNaph
T12Patr.TNaph.Alt=
# T12Patr.TReu.Full=Testaments of Reuben
# T12Patr.TReu.Short=TReu
T12Patr.TReu.Alt=
# T12Patr.TSim.Full=Testaments of Simeon
# T12Patr.TSim.Short=TSim
T12Patr.TSim.Alt=
# T12Patr.TZeb.Full=Testaments of Zebulun
# T12Patr.TZeb.Short=TZeb
T12Patr.TZeb.Alt=

# Peshitta
# 2Bar.Full=2 Baruch
# 2Bar.Short=2 Bar
2Bar.Alt=
# EpBar.Full=Epistile of Baruch
# EpBar.Short=EpBar
EpBar.Alt=

# Codex Sinaiticus
# Barn.Full=Barnabas
# Barn.Short=Barn
Barn.Alt=
# Herm.Full=Shepherd of Hermas
# Herm.Short=Herm
Herm.Alt=
# Herm.Mand.Full=Mandates
# Herm.Mand.Short=Mand
Herm.Mand.Alt=
# Herm.Sim.Full=Similitudes
# Herm.Sim.Short=Sim
Herm.Sim.Alt=
# Herm.Vis.Full=Visions
# Herm.Vis.Short=Vis
Herm.Vis.Alt=

# Other non-canonical books
# AddDan.Full=Additions to Daniel
# AddDan.Short=AddDan
AddDan.Alt=
# AddPs.Full=Additions to Psalms
# AddPs.Short=AddPs
AddPs.Alt=
# EsthGr.Full=Esther (Greek)
# EsthGr.Short=EsthGr
EsthGr.Alt=


# Introduction titles for the book as a whole, the OT and the NT.
# Intro.Bible.Full=Bible Introduction
# Intro.Bible.Short=Bible Intro
Intro.Bible.Alt=
# Intro.OT.Full=Old Testament Introduction
# Intro.OT.Short=OT Intro
Intro.OT.Alt=
# Intro.NT.Full=New Testament Introduction
# Intro.NT.Short=NT Intro
Intro.NT.Alt=
=======
# Rev.Alt=rv,apocalypse
>>>>>>> 4d7344fc
<|MERGE_RESOLUTION|>--- conflicted
+++ resolved
@@ -218,212 +218,4 @@
 Jude.Alt=
 Rev.Full=\u092a\u094d\u0930\u0915\u093e\u0936\u093f\u0924 \u0935\u093e\u0915\u094d\u092f
 Rev.Short=\u092a\u094d\u0930\u0915\u093e
-<<<<<<< HEAD
-# Rev.Alt=rv,apocalypse
-
-# Apocrypha
-# Tob.Full=Tobit
-# Tob.Short=Tob
-Tob.Alt=
-# Jdt.Full=Judith
-# Jdt.Short=Jdt
-Jdt.Alt=
-# AddEsth.Full=Additions to Esther
-# AddEsth.Short=Add Est
-AddEsth.Alt=
-# Wis.Full=Wisdom of Solomon
-# Wis.Short=Wis
-Wis.Alt=
-# Sir.Full=Sirach
-# Sir.Short=Sir
-# Sir.Alt=Ecclesiasticus
-# Bar.Full=Baruch
-# Bar.Short=Bar
-Bar.Alt=
-# EpJer.Full=Epistle of Jeremiah
-# EpJer.Short=Ep Jer
-# EpJer.Alt=letterofjeremiah,letterjeremiah,epistlejeremiah,epjeremiah
-# PrAzar.Full=Prayer of Azariah
-# PrAzar.Short=Pr Azar
-# PrAzar.Alt=prayerazariah,prayazariah,songofthreechildren,songthreechildren,songof3children,song3children
-# Sus.Full=Susanna
-# Sus.Short=Sus
-Sus.Alt=
-# Bel.Full=Bel and the Dragon
-# Bel.Short=Bel
-# Bel.Alt=beldragon,belanddragon
-# 1Macc.Full=1 Maccabees
-# 1Macc.Short=1 Macc
-# 1Macc.Alt=imaccabees
-# 2Macc.Full=2 Maccabees
-# 2Macc.Short=2 Macc
-# 2Macc.Alt=iimacabees
-# 3Macc.Full=3 Maccabees
-# 3Macc.Short=3 Macc
-# 3Macc.Alt=iiimacabees
-# 4Macc.Full=4 Maccabees
-# 4Macc.Short=4 Macc
-# 4Macc.Alt=ivmac
-# PrMan.Full=Prayer of Manasseh
-# PrMan.Short=Pr Man
-# PrMan.Alt=prayermanasseh,praymanasseh,prmanasseh
-# 1Esd.Full=1 Esdras
-# 1Esd.Short=1 Esd
-# 1Esd.Alt=iesdras
-# 2Esd.Full=2 Esdras
-# 2Esd.Short=2 Esd
-# 2Esd.Alt=iiesdras
-# Ps151.Full=Psalm 151
-# Ps151.Short=Ps151
-# Ps151.Alt=pss151,psm151
-
-# Rahlfs' LXX
-# Odes.Full=Odes
-Odes.Short=
-Odes.Alt=
-# PssSol.Full=Psalms of Solomon
-# PssSol.Short=Ps Sol
-# PssSol.Alt=psssolomon,psmsolomon
-
-# Vulgate & other later Latin mss
-# EpLao.Full=Epistle to the Laodiceans
-# EpLao.Short=Ep Lao
-# EpLao.Alt=eplaodiceans
-# 3Esd.Full=3 Esdras
-# 3Esd.Short=3 Esd
-# 3Esd.Alt=iiiesdras
-# 4Esd.Full=4 Esdras
-# 4Esd.Short=4 Esd
-# 4Esd.Alt=ivesdras
-# 5Esd.Full=5 Esdras
-# 5Esd.Short=5 Esd
-# 5Esd.Alt=vesdras
-
-# Ethiopian Orthodox Canon/Ge'ez Translation
-# 1En.Full=1 Enoch
-# 1En.Short=1 En
-# 1En.Alt=ienoch
-# Jub.Full=Jubilees
-# Jub.Short=Jub
-Jub.Alt=
-# 4Bar.Full=4 Baruch
-# 4Bar.Short=4 Bar
-4Bar.Alt=
-# AscenIsa.Full=Vision of Isiah
-# AscenIsa.Short=AscenIsa
-AscenIsa.Alt=
-# PsJos.Full=Pseudo Josephus
-# PsJos.Short=Ps Jos
-PsJos.Alt=
-
-# Coptic Orthodox Canon 
-# AposCon.Full=Apostolic Constitutions and Canons
-# AposCon.Short=Apos Con
-AposCon.Alt=
-# 1Clem.Full=1 Clement
-# 1Clem.Short=1Clem
-# 1Clem.Alt=iiclement
-# 2Clem.Full=2 Clement
-# 2Clem.Short=2Clem
-# 2Clem.Alt=iiclement
-
-# Armenian Orthodox Canon
-# 3Cor.Full=3 Corinthians
-# 3Cor.Short=3Cor
-3Cor.Alt=
-# EpCorPaul.Full=
-# EpCorPaul.Short=EpCorPaul
-# EpCorPaul.Alt=
-# JosAsen.Full=
-# JosAsen.Short=JosAsen
-# JosAsen.Alt=
-# T12Patr.Full=Testaments of the Twelve Patriarchs
-# T12Patr.Short=T12Patr
-T12Patr.Alt=
-# T12Patr.TAsh.Full=Testaments of Asher
-# T12Patr.TAsh.Short=TAsh
-T12Patr.TAsh.Alt=
-# T12Patr.TBenj.Full=Testaments of Benjamin
-# T12Patr.TBenj.Short=TBenj
-T12Patr.TBenj.Alt=
-# T12Patr.TDan.Full=Testaments of Dan
-# T12Patr.TDan.Short=TDan
-T12Patr.TDan.Alt=
-# T12Patr.TGad.Full=Testaments of Gad
-# T12Patr.TGad.Short=TGad
-T12Patr.TGad.Alt=
-# T12Patr.TIss.Full=Testaments of Issachar
-# T12Patr.TIss.Short=TIss
-T12Patr.TIss.Alt=
-# T12Patr.TJos.Full=Testaments of Joseph
-# T12Patr.TJos.Short=TJos
-T12Patr.TJos.Alt=
-# T12Patr.TJud.Full=Testaments of Judah
-# T12Patr.TJud.Short=TJud
-T12Patr.TJud.Alt=
-# T12Patr.TLevi.Full=Testaments of Levi
-# T12Patr.TLevi.Short=TLevi
-T12Patr.TLevi.Alt=
-# T12Patr.TNaph.Full=Testaments of Naphtali
-# T12Patr.TNaph.Short=TNaph
-T12Patr.TNaph.Alt=
-# T12Patr.TReu.Full=Testaments of Reuben
-# T12Patr.TReu.Short=TReu
-T12Patr.TReu.Alt=
-# T12Patr.TSim.Full=Testaments of Simeon
-# T12Patr.TSim.Short=TSim
-T12Patr.TSim.Alt=
-# T12Patr.TZeb.Full=Testaments of Zebulun
-# T12Patr.TZeb.Short=TZeb
-T12Patr.TZeb.Alt=
-
-# Peshitta
-# 2Bar.Full=2 Baruch
-# 2Bar.Short=2 Bar
-2Bar.Alt=
-# EpBar.Full=Epistile of Baruch
-# EpBar.Short=EpBar
-EpBar.Alt=
-
-# Codex Sinaiticus
-# Barn.Full=Barnabas
-# Barn.Short=Barn
-Barn.Alt=
-# Herm.Full=Shepherd of Hermas
-# Herm.Short=Herm
-Herm.Alt=
-# Herm.Mand.Full=Mandates
-# Herm.Mand.Short=Mand
-Herm.Mand.Alt=
-# Herm.Sim.Full=Similitudes
-# Herm.Sim.Short=Sim
-Herm.Sim.Alt=
-# Herm.Vis.Full=Visions
-# Herm.Vis.Short=Vis
-Herm.Vis.Alt=
-
-# Other non-canonical books
-# AddDan.Full=Additions to Daniel
-# AddDan.Short=AddDan
-AddDan.Alt=
-# AddPs.Full=Additions to Psalms
-# AddPs.Short=AddPs
-AddPs.Alt=
-# EsthGr.Full=Esther (Greek)
-# EsthGr.Short=EsthGr
-EsthGr.Alt=
-
-
-# Introduction titles for the book as a whole, the OT and the NT.
-# Intro.Bible.Full=Bible Introduction
-# Intro.Bible.Short=Bible Intro
-Intro.Bible.Alt=
-# Intro.OT.Full=Old Testament Introduction
-# Intro.OT.Short=OT Intro
-Intro.OT.Alt=
-# Intro.NT.Full=New Testament Introduction
-# Intro.NT.Short=NT Intro
-Intro.NT.Alt=
-=======
-# Rev.Alt=rv,apocalypse
->>>>>>> 4d7344fc
+# Rev.Alt=rv,apocalypse