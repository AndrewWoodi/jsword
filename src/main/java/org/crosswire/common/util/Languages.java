/**
 * Distribution License:
 * JSword is free software; you can redistribute it and/or modify it under
 * the terms of the GNU Lesser General Public License, version 2.1 as published by
 * the Free Software Foundation. This program is distributed in the hope
 * that it will be useful, but WITHOUT ANY WARRANTY; without even the
 * implied warranty of MERCHANTABILITY or FITNESS FOR A PARTICULAR PURPOSE.
 * See the GNU Lesser General Public License for more details.
 *
 * The License is available on the internet at:
 *       http://www.gnu.org/copyleft/lgpl.html
 * or by writing to:
 *      Free Software Foundation, Inc.
 *      59 Temple Place - Suite 330
 *      Boston, MA 02111-1307, USA
 *
 * Copyright: 2005
 *     The copyright to this program is held by it's authors.
 *
 * ID: $Id$
 */
package org.crosswire.common.util;

import java.io.IOException;
import java.util.HashMap;
import java.util.Locale;
import java.util.Map;
import java.util.MissingResourceException;
import java.util.Properties;
import java.util.ResourceBundle;

import org.crosswire.jsword.book.Books;
import org.crosswire.jsword.internationalisation.LocaleProviderManager;

/**
 * A utility class that converts ISO-639 codes or locales to their "friendly"
 * language name.
 * 
 * @see gnu.lgpl.License for license details.<br>
 *      The copyright to this program is held by it's authors.
 * @author DM Smith [dmsmith555 at yahoo dot com]
 */
public class Languages {
    /**
     * Make the class a true utility class by having a private constructor.
     */
    private Languages() {
    }

    /**
     * Determine whether the language code is valid. The code is valid if it is
     * null or empty. The code is valid if it is in iso639.properties. If a
     * locale is used for the iso639Code, it will use the part before the '_'.
     * Thus, this code does not support dialects, except as found in the iso639.
     * 
     * @param iso639Code
     * @return true if the language is valid.
     */
    public static boolean isValidLanguage(String iso639Code) {
        try {
            String code = getLanguageCode(iso639Code);
            if (DEFAULT_LANG_CODE.equals(code) || UNKNOWN_LANG_CODE.equals(code)) {
                return true;
            }
            getLocalisedCommonLanguages().getString(code);
            return true;
        } catch (MissingResourceException e) {
            return false;
        }
    }

    /**
     * Get the language name from the language code. If the code is null or
     * empty then it is considered to be DEFAULT_LANG_CODE (that is, English).
     * If it starts with x- or is too long then it will return unknown. If the
     * code's name cannot be found, it will return the code. If a locale is used
     * for the iso639Code, it will use the part before the '_'. Thus, this code
     * does not support dialects, except as found in the iso639.
     * 
     * @param iso639Code
     * @return the name of the language
     */
    public static String getLanguageName(String iso639Code) {
        String code = getLanguageCode(iso639Code);
        try {
            return getLocalisedCommonLanguages().getString(code);
        } catch (MissingResourceException e) {
            return AllLanguages.getLanguageName(code);
        }
    }

    /**
     * Get the language code from the input. If the code is null or empty then
     * it is considered to be DEFAULT_LANG_CODE (that is, English). If a locale
     * is used for the iso639Code, it will use the part before the '_'. Thus,
     * this code does not support dialects, except as found in the iso639. If it
     * is known to be unknown then return unknown. Otherwise, return the 2 or 3
     * letter code. Note: it might not be valid.
     * 
     * @param input
     * @return the code for the language
     */
    public static String getLanguageCode(String input) {
        String lookup = input;
        if (lookup == null || lookup.length() == 0) {
            return DEFAULT_LANG_CODE;
        }

        if (lookup.indexOf('_') != -1) {
            String[] locale = StringUtil.split(lookup, '_');
            // We need to check what stands before the _, it might be empty or
            // unknown.
            return getLanguageCode(locale[0]);
        }

        // These are not uncommon. Looking for them prevents exceptions
        // and provides the same result.
        if (lookup.startsWith("x-") || lookup.startsWith("X-") || lookup.length() > 3)
        {
            return UNKNOWN_LANG_CODE;
        }

        return lookup;
    }

    /**
     * Gets the localised common languages. Caching here, is done to prevent extra logging 
     * happening every time we miss the iso639 ResourceBundle
     * and end up having to lookup the iso639full
     * 
     * @return the localised common languages
     */
    private static ResourceBundle getLocalisedCommonLanguages() {
        Locale locale = LocaleProviderManager.getLocale();
        ResourceBundle langs = localisedCommonLanguages.get(locale);
        if (langs == null) {
            synchronized (Languages.class) {
                langs = localisedCommonLanguages.get(locale);
                if (langs == null) {
                    langs = initLanguages(locale);
                    localisedCommonLanguages.put(locale, langs);
                }
            }
        }
        return langs;
    }

    private static ResourceBundle initLanguages(Locale locale) {
        try {
            return ResourceBundle.getBundle("iso639", locale, CWClassLoader.instance());
        } catch (MissingResourceException e) {
            // try the iso 639 full
            log.info("Unable to find language in iso639 bundle", e);
        }

        // this is incorrect but see JS-195
        return ResourceBundle.getBundle("iso639full", locale, CWClassLoader.instance());
    }

<<<<<<< HEAD
    /**
     * Provide a fallback lookup against a huge list of all languages.
     * The basic list has a few hundred languages. The full list has
     * over 7000. As a fallback, this file is not internationalized.
     */
    private static class AllLanguages {
        /**
         * This is a singleton class. Do not allow construction.
         */
        private AllLanguages() {}

        /**
         * Get the language name for the code. If the language name is not known
         * then return the code.
         * 
         * @param languageCode
         * @return the name for the language.
         */
        public static String getLanguageName(String languageCode) {
            String name = instance.get(languageCode);
            if (name != null) {
                return name;
            }
            return languageCode;
        }

        /**
         * Do lazy loading of the huge file of languages.
         */
        private static PropertyMap instance;
        static {
            try {
                instance = ResourceUtil.getProperties("iso639full");
                log.debug("Loading iso639full.properties file");
            } catch (IOException e) {
                log.fatal("Unable to load iso639full.properties", e);
            }
        }
    }
    
    public static final String DEFAULT_LANG_CODE = "en";
    private static final String UNKNOWN_LANG_CODE = "und";
    private static final Logger log = Logger.getLogger(Books.class);
    private static volatile Map<Locale, ResourceBundle> localisedCommonLanguages = new HashMap<Locale, ResourceBundle>();
=======
    public static final String DEFAULT_LANG_CODE = "en";
    private static final String UNKNOWN_LANG_CODE = "und";
    private static final Logger log = Logger.getLogger(Books.class);
    private static/* final */ResourceBundle allLangs;
    private static Map<Locale, ResourceBundle> localisedCommonLanguages = new HashMap<Locale, ResourceBundle>();
>>>>>>> f78e2fc4
}<|MERGE_RESOLUTION|>--- conflicted
+++ resolved
@@ -26,7 +26,6 @@
 import java.util.Locale;
 import java.util.Map;
 import java.util.MissingResourceException;
-import java.util.Properties;
 import java.util.ResourceBundle;
 
 import org.crosswire.jsword.book.Books;
@@ -157,7 +156,6 @@
         return ResourceBundle.getBundle("iso639full", locale, CWClassLoader.instance());
     }
 
-<<<<<<< HEAD
     /**
      * Provide a fallback lookup against a huge list of all languages.
      * The basic list has a few hundred languages. The full list has
@@ -197,16 +195,9 @@
             }
         }
     }
-    
+
     public static final String DEFAULT_LANG_CODE = "en";
     private static final String UNKNOWN_LANG_CODE = "und";
     private static final Logger log = Logger.getLogger(Books.class);
-    private static volatile Map<Locale, ResourceBundle> localisedCommonLanguages = new HashMap<Locale, ResourceBundle>();
-=======
-    public static final String DEFAULT_LANG_CODE = "en";
-    private static final String UNKNOWN_LANG_CODE = "und";
-    private static final Logger log = Logger.getLogger(Books.class);
-    private static/* final */ResourceBundle allLangs;
     private static Map<Locale, ResourceBundle> localisedCommonLanguages = new HashMap<Locale, ResourceBundle>();
->>>>>>> f78e2fc4
 }