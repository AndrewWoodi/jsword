--- conflicted
+++ resolved
@@ -324,11 +324,11 @@
         }
 
         if(obj instanceof Verse) {
-            Verse that = (Verse) obj;
-
-            // The real tests
-            return this.ordinal == that.ordinal && this.v11n.equals(that.v11n);
-        }
+        Verse that = (Verse) obj;
+
+        // The real tests
+        return this.ordinal == that.ordinal && this.v11n.equals(that.v11n);
+    }
 
         //I think omitting this breaks reciprocity.
         if(obj instanceof Passage) {
@@ -344,12 +344,7 @@
 
     @Override
     public int hashCode() {
-        //This needs to match the hashcode for Passage, otherwise, we're in trouble
-<<<<<<< HEAD
-        return getName().hashCode();
-=======
         return this.getOsisRef().hashCode();
->>>>>>> 405b8628
     }
 
     /* (non-Javadoc)
