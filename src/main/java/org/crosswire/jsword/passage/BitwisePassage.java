--- conflicted
+++ resolved
@@ -119,16 +119,7 @@
     public boolean contains(Key obj) {
         for (Key aKey : obj) {
             Verse verse = (Verse) aKey;
-<<<<<<< HEAD
             if (!store.get(verse.getOrdinal())) {
-=======
-            if (verse.getVerse() == 0) {
-                // skip - as not all modules have verse 0
-                continue;
-            }
-
-            if (!store.get(v11n.getOrdinal(verse))) {
->>>>>>> e8616708
                 return false;
             }
         }
