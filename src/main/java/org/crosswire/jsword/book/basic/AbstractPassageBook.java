/**
 * Distribution License:
 * JSword is free software; you can redistribute it and/or modify it under
 * the terms of the GNU Lesser General Public License, version 2.1 as published by
 * the Free Software Foundation. This program is distributed in the hope
 * that it will be useful, but WITHOUT ANY WARRANTY; without even the
 * implied warranty of MERCHANTABILITY or FITNESS FOR A PARTICULAR PURPOSE.
 * See the GNU Lesser General Public License for more details.
 *
 * The License is available on the internet at:
 *       http://www.gnu.org/copyleft/lgpl.html
 * or by writing to:
 *      Free Software Foundation, Inc.
 *      59 Temple Place - Suite 330
 *      Boston, MA 02111-1307, USA
 *
 * Copyright: 2005
 *     The copyright to this program is held by it's authors.
 *
 * ID: $Id$
 */
package org.crosswire.jsword.book.basic;

import java.util.Iterator;
import java.util.List;

import org.crosswire.common.util.Logger;
import org.crosswire.jsword.book.BookData;
import org.crosswire.jsword.book.BookException;
import org.crosswire.jsword.book.BookMetaData;
import org.crosswire.jsword.book.OSISUtil;
import org.crosswire.jsword.book.filter.Filter;
import org.crosswire.jsword.book.sword.processing.RawTextToXmlProcessor;
import org.crosswire.jsword.passage.Key;
import org.crosswire.jsword.passage.KeyUtil;
import org.crosswire.jsword.passage.NoSuchKeyException;
import org.crosswire.jsword.passage.Passage;
import org.crosswire.jsword.passage.PassageKeyFactory;
import org.crosswire.jsword.passage.RestrictionType;
import org.crosswire.jsword.passage.VerseRange;
import org.crosswire.jsword.versification.Versification;
import org.crosswire.jsword.versification.system.Versifications;
import org.jdom.Content;
import org.jdom.Element;

/**
 * An abstract implementation of Book that lets implementors just concentrate on
 * reading book data.
 * 
 * @see gnu.lgpl.License for license details.<br>
 *      The copyright to this program is held by it's authors.
 * @author Joe Walker [joe at eireneh dot com]
 */
public abstract class AbstractPassageBook extends AbstractBook {
    
    public AbstractPassageBook(BookMetaData bmd) {
        super(bmd);
        this.versification = (String) bmd.getProperty(BookMetaData.KEY_VERSIFICATION);
    }

    /* (non-Javadoc)
     * @see org.crosswire.jsword.book.Book#getOsisIterator(org.crosswire.jsword.passage.Key, boolean)
     */
    public Iterator<Content> getOsisIterator(Key key, final boolean allowEmpty) throws BookException {
        // Note: allowEmpty indicates parallel view
        // TODO(DMS): make the iterator be demand driven
        final Filter filter = getFilter();

        // For all the ranges in this Passage
        Passage ref = KeyUtil.getPassage(key, getVersification());
<<<<<<< HEAD
        boolean showTitles = ref.hasRanges(RestrictionType.CHAPTER) || !allowEmpty;
        Iterator<Key> rit = ref.rangeIterator(RestrictionType.CHAPTER);

        while (rit.hasNext()) {
            VerseRange range = (VerseRange) rit.next();

            if (showTitles) {
                Element title = OSISUtil.factory().createTitle();
                title.setAttribute(OSISUtil.OSIS_ATTR_TYPE, OSISUtil.GENERATED_CONTENT);
                title.addContent(range.getName());
                content.add(title);
=======
        final boolean showTitles = ref.hasRanges(RestrictionType.CHAPTER) || !allowEmpty;

        
        RawTextToXmlProcessor processor = new RawTextToXmlProcessor() {
            public void preRange(VerseRange range, List<Content> partialDom) {
                if (showTitles) {
                    Element title = OSISUtil.factory().createTitle();
                    title.setAttribute(OSISUtil.OSIS_ATTR_TYPE, OSISUtil.GENERATED_CONTENT);
                    title.addContent(range.getName());
                    partialDom.add(title);
                }
>>>>>>> a1224c1c
            }

            public void postVerse(Key verse, List<Content> partialDom, String rawText) {
                // If the verse is empty then we shouldn't add the verse tag
                if (allowEmpty || rawText.length() > 0) {
                    List<Content> osisContent = filter.toOSIS(AbstractPassageBook.this, verse, rawText);
                    addOSIS(verse, partialDom, osisContent);
                }
            }

            public void init(List<Content> partialDom) {
                // no-op
            }
        };

        return getOsis(ref, processor).iterator();
    }

    
    /**
     * Add the OSIS elements to the div element. Note, this assumes that the
     * data is fully marked up.
     * 
     * @param key
     *            The key being added
     * @param div
     *            The div element to which the key's OSIS representation is
     *            being added
     * @param osisContent
     *            The OSIS representation of the key being added.
     */
    public void addOSIS(Key key, Element div, List<Content> osisContent) {
        assert key != null;
        div.addContent(osisContent);
    }

    /**
     * Add the OSIS elements to the div element. Note, this assumes that the
     * data is fully marked up.
     * 
     * @param key
     *            The key being added
     * @param content
     *            The list to which the key's OSIS representation is being added
     * @param osisContent
     *            The OSIS representation of the key being added.
     */
    public void addOSIS(Key key, List<Content> content, List<Content> osisContent) {
        assert key != null;
        content.addAll(osisContent);
    }

    /**
     * What filter should be used to filter data in the format produced by this
     * Book?. In some ways this method is more suited to BookMetaData however we
     * do not have a specialization of BookMetaData to fit AbstractPassageBook
     * and it doesn't like any higher in the hierarchy at the moment so I will
     * leave this here.
     */
    protected abstract Filter getFilter();

    /**
     * For when we want to add writing functionality. This does not work.
     * 
     * @param key
     * @param bdata
     * @throws BookException
     */
    public void setDocument(Key key, BookData bdata) throws BookException {
        // For all of the sections
        for (Content nextElem : OSISUtil.getFragment(bdata.getOsisFragment())) {
            if (nextElem instanceof Element) {
                Element div = (Element) nextElem;

                // For all of the Verses in the section
                for (Content data : (List<Content>) div.getContent()) {
                    if (data instanceof Element) {
                        Element overse = (Element) data;
                        String text = OSISUtil.getPlainText(overse);

                        setRawText(key, text);
                    } else {
                        log.error("Ignoring non OSIS/Verse content of DIV.");
                    }
                }
            } else {
                log.error("Ignoring non OSIS/Verse content of DIV.");
            }
        }
    }

    /* (non-Javadoc)
     * @see org.crosswire.jsword.book.Book#isWritable()
     */
    public boolean isWritable() {
        return false;
    }

    /* (non-Javadoc)
     * @see org.crosswire.jsword.passage.KeyFactory#createEmptyKeyList()
     */
    public final Key createEmptyKeyList() {
        return keyf.createEmptyKeyList(Versifications.instance().getVersification(versification));
    }

    /* (non-Javadoc)
     * @see org.crosswire.jsword.book.Book#getGlobalKeyList()
     */
    public final Key getGlobalKeyList() {
        if (global == null) {
            Versification v11n = Versifications.instance().getVersification(versification);
            global = keyf.createEmptyKeyList(v11n);
            Key all = keyf.getGlobalKeyList(v11n);
            for (Key key : all) {
                if (contains(key)) {
                    global.addAll(key);
                }
            }
        }
        return global;
    }

    /* (non-Javadoc)
     * @see org.crosswire.jsword.passage.KeyFactory#getValidKey(java.lang.String)
     */
    public Key getValidKey(String name) {
        try {
            return getKey(name);
        } catch (NoSuchKeyException e) {
            return createEmptyKeyList();
        }
    }

    /* (non-Javadoc)
     * @see org.crosswire.jsword.passage.KeyFactory#getKey(java.lang.String)
     */
    public final Key getKey(String text) throws NoSuchKeyException {
        return PassageKeyFactory.instance().getKey(Versifications.instance().getVersification(versification), text);
    }

    public Versification getVersification() {
        if(this.versificationSystem == null) {
            this.versificationSystem = Versifications.instance().getVersification((String) getBookMetaData().getProperty(BookMetaData.KEY_VERSIFICATION)); 
        }
        return versificationSystem;
<<<<<<< HEAD
                
=======
>>>>>>> a1224c1c
    }
    
    /**
     * A cached representation of the global key list.
     */
    private Key global;

    /**
     * The name of the versification or null
     */
    private String versification;

    /**
     * Versification system, created lazily, so use getter
     */
    private Versification versificationSystem;
    
    /**
     * Our key manager
     */
    private PassageKeyFactory keyf = PassageKeyFactory.instance();

    /**
     * The log stream
     */
    private static final Logger log = Logger.getLogger(AbstractPassageBook.class);

}<|MERGE_RESOLUTION|>--- conflicted
+++ resolved
@@ -68,19 +68,6 @@
 
         // For all the ranges in this Passage
         Passage ref = KeyUtil.getPassage(key, getVersification());
-<<<<<<< HEAD
-        boolean showTitles = ref.hasRanges(RestrictionType.CHAPTER) || !allowEmpty;
-        Iterator<Key> rit = ref.rangeIterator(RestrictionType.CHAPTER);
-
-        while (rit.hasNext()) {
-            VerseRange range = (VerseRange) rit.next();
-
-            if (showTitles) {
-                Element title = OSISUtil.factory().createTitle();
-                title.setAttribute(OSISUtil.OSIS_ATTR_TYPE, OSISUtil.GENERATED_CONTENT);
-                title.addContent(range.getName());
-                content.add(title);
-=======
         final boolean showTitles = ref.hasRanges(RestrictionType.CHAPTER) || !allowEmpty;
 
         
@@ -92,7 +79,6 @@
                     title.addContent(range.getName());
                     partialDom.add(title);
                 }
->>>>>>> a1224c1c
             }
 
             public void postVerse(Key verse, List<Content> partialDom, String rawText) {
@@ -238,10 +224,6 @@
             this.versificationSystem = Versifications.instance().getVersification((String) getBookMetaData().getProperty(BookMetaData.KEY_VERSIFICATION)); 
         }
         return versificationSystem;
-<<<<<<< HEAD
-                
-=======
->>>>>>> a1224c1c
     }
     
     /**
