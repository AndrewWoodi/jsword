/**
 * Distribution License:
 * JSword is free software; you can redistribute it and/or modify it under
 * the terms of the GNU Lesser General Public License, version 2.1 as published by
 * the Free Software Foundation. This program is distributed in the hope
 * that it will be useful, but WITHOUT ANY WARRANTY; without even the
 * implied warranty of MERCHANTABILITY or FITNESS FOR A PARTICULAR PURPOSE.
 * See the GNU Lesser General Public License for more details.
 *
 * The License is available on the internet at:
 *       http://www.gnu.org/copyleft/lgpl.html
 * or by writing to:
 *      Free Software Foundation, Inc.
 *      59 Temple Place - Suite 330
 *      Boston, MA 02111-1307, USA
 *
 * Copyright: 2009-2012
 *     The copyright to this program is held by it's authors.
 *
 * ID: $Id$
 */
package org.crosswire.jsword.book.sword;

import static org.crosswire.jsword.book.sword.state.RawFileBackendState.INCFILE;

import java.io.BufferedInputStream;
import java.io.BufferedOutputStream;
import java.io.File;
import java.io.FileInputStream;
import java.io.FileNotFoundException;
import java.io.FileOutputStream;
import java.io.IOException;
import java.io.RandomAccessFile;

import org.crosswire.common.util.IOUtil;
import org.crosswire.common.util.Logger;
import org.crosswire.jsword.book.BookException;
import org.crosswire.jsword.book.sword.state.RawBackendState;
import org.crosswire.jsword.book.sword.state.RawFileBackendState;
import org.crosswire.jsword.passage.Key;
import org.crosswire.jsword.passage.KeyUtil;
import org.crosswire.jsword.passage.Verse;
import org.crosswire.jsword.versification.Testament;
import org.crosswire.jsword.versification.Versification;
import org.crosswire.jsword.versification.system.Versifications;

/**
 * A Raw File format that allows for each verse to have it's own storage. The
 * basic structure of the index is as follows:
 * <ul>
 * <li><strong>incfile</strong> -- Is initialized with 1 and is incremented once
 * for each non-linked verse that is actually stored in the Book.</li>
 * <li><strong>idx</strong> -- There is one index file for each testament having
 * verses, named nt and ot. These index files contain offsets into the
 * corresponding data file. The idx files are indexed by the ordinal value of
 * the verse within the Testament for the Book's versification.</li>
 * <li><strong>dat</strong> -- There is a data file for each testament having
 * verses, named nt.vss and ot.vss. These data files do not contain the verses
 * but rather the file names that contain the verse text.</li>
 * <li><strong>verse</strong> -- For each stored verse there is a file
 * containing the verse text. The filename is a zero padded number corresponding
 * to the current increment from incfile, when it was created. It is this 7
 * character name that is stored in a dat file.</li>
 * </ul>
 * 
 * @see gnu.lgpl.License for license details.<br>
 *      The copyright to this program is held by it's authors.
 * @author mbergmann
 * @author DM Smith [dmsmith555 at yahoo dot com]
 */
public class RawFileBackend extends RawBackend<RawFileBackendState> {

    public RawFileBackend(SwordBookMetaData sbmd, int datasize) {
        super(sbmd, datasize);
    }

    public RawFileBackendState initState() {
        return new RawFileBackendState(getBookMetaData());
    }
    
    /* (non-Javadoc)
     * @see org.crosswire.jsword.book.sword.RawBackend#getEntry(java.lang.String, org.crosswire.jsword.versification.Testament, long)
     */
    @Override
    protected String getEntry(RawBackendState state, String name, Testament testament, long index) throws IOException {
        RandomAccessFile idxRaf;
        RandomAccessFile txtRaf;
        if (testament == Testament.NEW) {
            idxRaf = state.getNtIdxRaf();
            txtRaf = state.getNtTextRaf();
        } else {
            idxRaf = state.getOtIdxRaf();
            txtRaf = state.getOtTextRaf();
        }

        DataIndex dataIndex = getIndex(idxRaf, index);
        int size = dataIndex.getSize();
        if (size == 0) {
            return "";
        }

        if (size < 0) {
            log.error("In " + getBookMetaData().getInitials() + ": Verse " + name + " has a bad index size of " + size);
            return "";
        }

        try {
            File dataFile = getDataTextFile(txtRaf, dataIndex);
            byte[] textBytes = readTextDataFile(dataFile);
            decipher(textBytes);
            return SwordUtil.decode(name, textBytes, getBookMetaData().getBookCharset());
        } catch (BookException e) {
            throw new IOException(e.getMessage());
        }
    }

    /* (non-Javadoc)
     * @see org.crosswire.jsword.book.sword.RawBackend#setRawText(org.crosswire.jsword.passage.Key, java.lang.String)
     * 
     * FIXME(CJB) unlikely to be used for just one key, so let's have the user pass in the state by calling .initState()
     * and have him be responsible for closing the RAFs
     */
    public void setRawText(RawFileBackendState state, Key key, String text) throws BookException, IOException {

        String v11nName = getBookMetaData().getProperty(ConfigEntryType.VERSIFICATION).toString();
        Versification v11n = Versifications.instance().getVersification(v11nName);
        Verse verse = KeyUtil.getVerse(key, v11n);
        int index = v11n.getOrdinal(verse);
        Testament testament = v11n.getTestament(index);
        index = v11n.getTestamentOrdinal(index);

        RandomAccessFile idxRaf;
        RandomAccessFile txtRaf;
        File txtFile;
        if (testament == Testament.NEW) {
            idxRaf = state.getNtIdxRaf();
            txtRaf = state.getNtTextRaf();
            txtFile = state.getNtTextFile();
        } else {
            idxRaf = state.getOtIdxRaf();
            txtRaf = state.getOtTextRaf();
            txtFile = state.getOtTextFile();
        }

        DataIndex dataIndex = getIndex(idxRaf, index);
        File dataFile;
        if (dataIndex.getSize() == 0) {
            dataFile = createDataTextFile(state.getIncfileValue());
            updateIndexFile(idxRaf, index, txtRaf.length());
            updateDataFile(state.getIncfileValue(), txtFile);
            checkAndIncrementIncfile(state, state.getIncfileValue());
        } else {
            dataFile = getDataTextFile(txtRaf, dataIndex);
        }

        byte[] textData = text.getBytes("UTF-8");
        encipher(textData);
        writeTextDataFile(dataFile, textData);
    }

<<<<<<< HEAD
    public void setAliasKey(RawFileBackendState state, Key alias, Key source) throws IOException {
        Verse aliasVerse = KeyUtil.getVerse(alias);
        Verse sourceVerse = KeyUtil.getVerse(source);
=======
    @Override
    public void setAliasKey(Key alias, Key source) throws IOException {
>>>>>>> d4ca68f7
        String v11nName = getBookMetaData().getProperty(ConfigEntryType.VERSIFICATION).toString();
        Versification v11n = Versifications.instance().getVersification(v11nName);
        Verse aliasVerse = KeyUtil.getVerse(alias, v11n);
        Verse sourceVerse = KeyUtil.getVerse(source, v11n);
        int aliasIndex = v11n.getOrdinal(aliasVerse);
        Testament testament = v11n.getTestament(aliasIndex);
        aliasIndex = v11n.getTestamentOrdinal(aliasIndex);
        RandomAccessFile idxRaf = testament == Testament.NEW ? state.getNtIdxRaf() : state.getOtIdxRaf();

        int sourceOIndex = v11n.getOrdinal(sourceVerse);
        sourceOIndex = v11n.getTestamentOrdinal(sourceOIndex);
        DataIndex dataIndex = getIndex(idxRaf, sourceOIndex);

        // Only the index is updated to point to the same place as what is
        // linked.
        updateIndexFile(idxRaf, aliasIndex, dataIndex.getOffset());
    }

    private File createDataTextFile(int index) throws BookException, IOException {
        String dataPath = SwordUtil.getExpandedDataPath(getBookMetaData()).getPath();
        dataPath += File.separator + String.format("%07d", Integer.valueOf(index));
        File dataFile = new File(dataPath);
        if (!dataFile.exists() && !dataFile.createNewFile()) {
            throw new IOException("Could not create data file.");
        }
        return dataFile;
    }

    /**
     * Gets the Filename for the File having the verse text.
     * 
     * @param txtRaf
     *            The random access file containing the file names for the verse
     *            storage.
     * @param dataIndex
     *            The index of where to get the data
     * @return the file having the verse text.
     * @throws IOException
     */
    private String getTextFilename(RandomAccessFile txtRaf, DataIndex dataIndex) throws IOException {
        // data size to be read from the data file (ot or nt) should be 9 bytes
        // this will be the filename of the actual text file "\r\n"
        byte[] data = SwordUtil.readRAF(txtRaf, dataIndex.getOffset(), dataIndex.getSize());
        decipher(data);
        if (data.length == 7) {
            return new String(data, 0, 7);
        }
        log.error("Read data is not of appropriate size of 9 bytes!");
        throw new IOException("Datalength is not 9 bytes!");
    }

    /**
     * Gets the File having the verse text.
     * 
     * @param txtRaf
     *            The random access file containing the file names for the verse
     *            storage.
     * @param dataIndex
     *            The index of where to get the data
     * @return the file having the verse text.
     * @throws IOException
     * @throws BookException
     */
    private File getDataTextFile(RandomAccessFile txtRaf, DataIndex dataIndex) throws IOException, BookException {
        String dataFilename = getTextFilename(txtRaf, dataIndex);
        String dataPath = SwordUtil.getExpandedDataPath(getBookMetaData()).getPath() + File.separator + dataFilename;
        return new File(dataPath);
    }

    protected void updateIndexFile(RandomAccessFile idxRaf, long index, long dataFileStartPosition) throws IOException {
        long indexFileWriteOffset = index * entrysize;
        int dataFileLengthValue = 7; // filename is 7 bytes + 2 bytes for "\r\n"
        byte[] startPositionData = littleEndian32BitByteArrayFromInt((int) dataFileStartPosition);
        byte[] lengthValueData = littleEndian16BitByteArrayFromShort((short) dataFileLengthValue);
        byte[] indexFileWriteData = new byte[6];

        indexFileWriteData[0] = startPositionData[0];
        indexFileWriteData[1] = startPositionData[1];
        indexFileWriteData[2] = startPositionData[2];
        indexFileWriteData[3] = startPositionData[3];
        indexFileWriteData[4] = lengthValueData[0];
        indexFileWriteData[5] = lengthValueData[1];

        SwordUtil.writeRAF(idxRaf, indexFileWriteOffset, indexFileWriteData);
    }

    protected void updateDataFile(long ordinal, File txtFile) throws IOException {
        String fileName = String.format("%07d\r\n", Long.valueOf(ordinal));
        BufferedOutputStream bos = null;
        try {
            bos = new BufferedOutputStream(new FileOutputStream(txtFile, true));
            bos.write(fileName.getBytes(getBookMetaData().getBookCharset()));
        } finally {
            if (bos != null) {
                bos.close();
            }
        }
    }

    private void checkAndIncrementIncfile(RawFileBackendState state, int index) throws IOException {
        if (index >= state.getIncfileValue()) {
            int incValue = index + 1;

            // FIXME(CJB) this portion of code is unsafe for concurrency
            // operations, but without knowing the
            // reason for the inc file, I would guess it unlikely to be a
            // problem
            // this essentially destroys consistency of the state
            state.setIncfileValue(incValue);
            writeIncfile(state, incValue);
        }
    }

    /*
     * (non-Javadoc)
     * 
     * @see org.crosswire.jsword.book.sword.RawBackend#create()
     */
    // FIXME(CJB) : DM - API change to pass in state, or is this a one-off for
    // which we want to release resources afterwards (opted for the second
    // option)
    @Override
    public void create() throws IOException, BookException {
        super.create();

        createDataFiles();
        createIndexFiles();

        RawFileBackendState state = null;
        try {
            state = this.initState();

            createIncfile(state);

            prepopulateIndexFiles(state);
            prepopulateIncfile(state);
        } finally {
            IOUtil.close(state);
        }
    }

    private void createDataFiles() throws IOException, BookException {
        String path = SwordUtil.getExpandedDataPath(getBookMetaData()).getPath();

        File otTextFile = new File(path + File.separator + SwordConstants.FILE_OT);
        if (!otTextFile.exists() && !otTextFile.createNewFile()) {
            throw new IOException("Could not create ot text file.");
        }

        File ntTextFile = new File(path + File.separator + SwordConstants.FILE_NT);
        if (!ntTextFile.exists() && !ntTextFile.createNewFile()) {
            throw new IOException("Could not create nt text file.");
        }
    }

    private void createIndexFiles() throws IOException, BookException {
        String path = SwordUtil.getExpandedDataPath(getBookMetaData()).getPath();
        File otIndexFile = new File(path + File.separator + SwordConstants.FILE_OT + SwordConstants.EXTENSION_VSS);
        if (!otIndexFile.exists() && !otIndexFile.createNewFile()) {
            throw new IOException("Could not create ot index file.");
        }

        File ntIndexFile = new File(path + File.separator + SwordConstants.FILE_NT + SwordConstants.EXTENSION_VSS);
        if (!ntIndexFile.exists() && !ntIndexFile.createNewFile()) {
            throw new IOException("Could not create nt index file.");
        }
    }

    private void prepopulateIndexFiles(RawFileBackendState state) throws IOException {

        String v11nName = getBookMetaData().getProperty(ConfigEntryType.VERSIFICATION).toString();
        Versification v11n = Versifications.instance().getVersification(v11nName);
        int otCount = v11n.getCount(Testament.OLD);
        int ntCount = v11n.getCount(Testament.NEW) + 1;
        BufferedOutputStream otIdxBos = new BufferedOutputStream(new FileOutputStream(state.getOtIdxFile(), false));
        try {
            for (int i = 0; i < otCount; i++) {
                writeInitialIndex(otIdxBos);
            }
        } finally {
            otIdxBos.close();
        }

        BufferedOutputStream ntIdxBos = new BufferedOutputStream(new FileOutputStream(state.getNtIdxFile(), false));
        try {
            for (int i = 0; i < ntCount; i++) {
                writeInitialIndex(ntIdxBos);
            }
        } finally {
            ntIdxBos.close();
        }
    }

    private void createIncfile(RawFileBackendState state) throws IOException, BookException {
        File tempIncfile = new File(SwordUtil.getExpandedDataPath(getBookMetaData()).getPath() + File.separator + INCFILE);
        if (!tempIncfile.exists() && !tempIncfile.createNewFile()) {
            throw new IOException("Could not create incfile file.");
        }
        state.setIncfile(tempIncfile);
    }

    private void prepopulateIncfile(RawFileBackendState state) throws IOException {
        writeIncfile(state, 1);
    }

    private void writeIncfile(RawFileBackendState state, int value) throws IOException {
        FileOutputStream fos = null;
        try {
            fos = new FileOutputStream(state.getIncfile(), false);
            fos.write(littleEndian32BitByteArrayFromInt(value));
        } catch (FileNotFoundException e) {
            log.error("Error on writing to incfile, file should exist already!");
            log.error(e.getMessage());
        } finally {
            if (fos != null) {
                fos.close();
            }
        }
    }

    private void writeInitialIndex(BufferedOutputStream outStream) throws IOException {
        outStream.write(littleEndian32BitByteArrayFromInt(0)); // offset
        outStream.write(littleEndian16BitByteArrayFromShort((short) 0)); // length
    }

    private byte[] readTextDataFile(File dataFile) throws IOException {
        BufferedInputStream inStream = null;
        try {
            int len = (int) dataFile.length();
            byte[] textData = new byte[len];
            inStream = new BufferedInputStream(new FileInputStream(dataFile));
            if (inStream.read(textData) != len) {
                log.error("Read data is not of appropriate size of " + len + " bytes!");
                throw new IOException("data is not " + len + " bytes long");
            }
            return textData;
        } catch (FileNotFoundException ex) {
            log.error(ex.getMessage());
            throw new IOException("Could not read text data file, file not found: " + dataFile.getName());
        } finally {
            if (inStream != null) {
                inStream.close();
            }
        }
    }

    private void writeTextDataFile(File dataFile, byte[] textData) throws IOException {
        BufferedOutputStream bos = null;
        try {
            bos = new BufferedOutputStream(new FileOutputStream(dataFile, false));
            bos.write(textData);
        } finally {
            if (bos != null) {
                bos.close();
            }
        }
    }

    private byte[] littleEndian32BitByteArrayFromInt(int val) {
        byte[] buffer = new byte[4];
        SwordUtil.encodeLittleEndian32(val, buffer, 0);
        return buffer;
    }

    private byte[] littleEndian16BitByteArrayFromShort(short val) {
        byte[] buffer = new byte[2];
        SwordUtil.encodeLittleEndian16(val, buffer, 0);
        return buffer;
    }

    private static final Logger log = Logger.getLogger(RawFileBackend.class);
}<|MERGE_RESOLUTION|>--- conflicted
+++ resolved
@@ -158,14 +158,7 @@
         writeTextDataFile(dataFile, textData);
     }
 
-<<<<<<< HEAD
     public void setAliasKey(RawFileBackendState state, Key alias, Key source) throws IOException {
-        Verse aliasVerse = KeyUtil.getVerse(alias);
-        Verse sourceVerse = KeyUtil.getVerse(source);
-=======
-    @Override
-    public void setAliasKey(Key alias, Key source) throws IOException {
->>>>>>> d4ca68f7
         String v11nName = getBookMetaData().getProperty(ConfigEntryType.VERSIFICATION).toString();
         Versification v11n = Versifications.instance().getVersification(v11nName);
         Verse aliasVerse = KeyUtil.getVerse(alias, v11n);
