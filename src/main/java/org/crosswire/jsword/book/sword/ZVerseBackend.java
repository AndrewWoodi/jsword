/**
 * Distribution License:
 * JSword is free software; you can redistribute it and/or modify it under
 * the terms of the GNU Lesser General Public License, version 2.1 as published by
 * the Free Software Foundation. This program is distributed in the hope
 * that it will be useful, but WITHOUT ANY WARRANTY; without even the
 * implied warranty of MERCHANTABILITY or FITNESS FOR A PARTICULAR PURPOSE.
 * See the GNU Lesser General Public License for more details.
 *
 * The License is available on the internet at:
 *       http://www.gnu.org/copyleft/lgpl.html
 * or by writing to:
 *      Free Software Foundation, Inc.
 *      59 Temple Place - Suite 330
 *      Boston, MA 02111-1307, USA
 *
 * Copyright: 2005
 *     The copyright to this program is held by it's authors.
 *
 * ID: $Id$
 */
package org.crosswire.jsword.book.sword;

import java.io.IOException;
import java.io.RandomAccessFile;

import org.crosswire.common.compress.CompressorType;
import org.crosswire.common.util.IOUtil;
import org.crosswire.common.util.Logger;
import org.crosswire.jsword.book.BookException;
import org.crosswire.jsword.book.sword.state.OpenFileStateManager;
import org.crosswire.jsword.book.sword.state.ZVerseBackendState;
import org.crosswire.jsword.passage.Key;
import org.crosswire.jsword.passage.KeyUtil;
import org.crosswire.jsword.passage.Verse;
import org.crosswire.jsword.versification.Testament;
import org.crosswire.jsword.versification.Versification;
import org.crosswire.jsword.versification.system.Versifications;

/**
 * A backend to read compressed data verse based files. While the text file
 * contains data compressed with ZIP or LZSS, it cannot be uncompressed using a
 * stand alone zip utility, such as WinZip or gzip. The reason for this is that
 * the data file is a concatenation of blocks of compressed data.
 * 
 * <p>
 * The blocks can either be "b", book (aka testament); "c", chapter or "v",
 * verse. The choice is a matter of trade offs. The program needs to uncompress
 * a block into memory. Having it at the book level is very memory expensive.
 * Having it at the verse level is very disk expensive, but takes the least
 * amount of memory. The most common is chapter.
 * </p>
 * 
 * <p>
 * In order to find the data in the text file, we need to find the block. The
 * first index (comp) is used for this. Each verse is indexed to a tuple (block
 * number, verse start, verse size). This data allows us to find the correct
 * block, and to extract the verse from the uncompressed block, but it does not
 * help us uncompress the block.
 * </p>
 * 
 * <p>
 * Once the block is known, then the next index (idx) gives the location of the
 * compressed block, its compressed size and its uncompressed size.
 * </p>
 * 
 * <p>
 * There are 3 files for each testament, 2 (comp and idx) are indexes into the
 * third (text) which contains the data. The key into each index is the verse
 * index within that testament, which is determined by book, chapter and verse
 * of that key.
 * </p>
 * 
 * <p>
 * All numbers are stored 2-complement, little endian.
 * </p>
 * <p>
 * Then proceed as follows, at all times working on the set of files for the
 * testament in question:
 * </p>
 * 
 * <pre>
 * in the comp file, seek to the index * 10
 * read 10 bytes.
 * the block-index is the first 4 bytes (32-bit number)
 * the next bytes are the verse offset and length of the uncompressed block.
 * in the idx file seek to block-index * 12
 * read 12 bytes
 * the text-block-index is the first 4 bytes
 * the data-size is the next 4 bytes
 * the uncompressed-size is the next 4 bytes
 * in the text file seek to the text-block-index
 * read data-size bytes
 * decipher them if they are encrypted
 * unGZIP them into a byte uncompressed-size
 * </pre>
 * 
 * @see gnu.lgpl.License for license details.<br>
 *      The copyright to this program is held by it's authors.
 * @author Joe Walker [joe at eireneh dot com]
 */
public class ZVerseBackend extends AbstractBackend<ZVerseBackendState> {
    /**
     * Simple ctor
     */
    public ZVerseBackend(SwordBookMetaData sbmd, BlockType blockType) {
        super(sbmd);
        this.blockType = blockType;
    }

    /* This method assumes single keeps. It is the responsibility of the caller to provide the iteration. 
     * 
     * FIXME: this could be refactored to push the iterations down, but no performance benefit would be gained since we have a manager that keeps the file accesses open
     * (non-Javadoc)
     * @see org.crosswire.jsword.book.sword.AbstractBackend#contains(org.crosswire.jsword.passage.Key)
     */
    @Override
    public boolean contains(Key key) {
<<<<<<< HEAD
        checkActive();

        String v11nName = getBookMetaData().getProperty(ConfigEntryType.VERSIFICATION).toString();
        Versification v11n = Versifications.instance().getVersification(v11nName);
        Verse verse = KeyUtil.getVerse(key, v11n);

        try {
=======
        ZVerseBackendState rafBook = null;
        try {
            rafBook = new ZVerseBackendState(getBookMetaData(), blockType);

            String v11nName = getBookMetaData().getProperty(ConfigEntryType.VERSIFICATION).toString();
            Versification v11n = Versifications.instance().getVersification(v11nName);
            Verse verse = KeyUtil.getVerse(key, v11n);

>>>>>>> a1224c1c
            int index = v11n.getOrdinal(verse);
            Testament testament = v11n.getTestament(index);
            index = v11n.getTestamentOrdinal(index);

            RandomAccessFile compRaf = testament == Testament.NEW ? rafBook.getNtCompRaf() : rafBook.getOtCompRaf();

            // If Bible does not contain the desired testament, then false
            if (compRaf == null) {
                return false;
            }

            // 10 because the index is 10 bytes long for each verse
            byte[] temp = SwordUtil.readRAF(compRaf, 1L * index * COMP_ENTRY_SIZE, COMP_ENTRY_SIZE);

            // If the Bible does not contain the desired verse, return nothing.
            // Some Bibles have different versification, so the requested verse
            // may not exist.
            if (temp == null || temp.length == 0) {
                return false;
            }

            // The data is little endian - extract the blockNum, verseStart and
            // verseSize
            int verseSize = SwordUtil.decodeLittleEndian16(temp, 8);

            return verseSize > 0;

        } catch (IOException e) {
            return false;
        } catch (BookException e) {
            // FIXME(CJB): fail silently as before, but i don't think this is
            // correct behaviour - would cause API changes
            log.fatal("Unable to ascertain key validity", e);
            return false;
        } finally {
            IOUtil.close(rafBook);
        }
    }

    public ZVerseBackendState initState() throws BookException {
        return OpenFileStateManager.getZVerseBackendState(getBookMetaData(), blockType);
    }

<<<<<<< HEAD
        String v11nName = getBookMetaData().getProperty(ConfigEntryType.VERSIFICATION).toString();
        Versification v11n = Versifications.instance().getVersification(v11nName);
        Verse verse = KeyUtil.getVerse(key, v11n);

        try {
            int index = v11n.getOrdinal(verse);
            Testament testament = v11n.getTestament(index);
            index = v11n.getTestamentOrdinal(index);
            RandomAccessFile compRaf = otCompRaf;
            RandomAccessFile idxRaf = otIdxRaf;
            RandomAccessFile textRaf = otTextRaf;
            if (testament == Testament.NEW) {
                compRaf = ntCompRaf;
                idxRaf = ntIdxRaf;
                textRaf = ntTextRaf;
            }
=======
    public String readRawContent(ZVerseBackendState rafBook, Key key, String keyName) throws IOException {

        SwordBookMetaData bookMetaData = getBookMetaData();
        final String charset = bookMetaData.getBookCharset();
        final String compressType = (String) bookMetaData.getProperty(ConfigEntryType.COMPRESS_TYPE);

        final String v11nName = getBookMetaData().getProperty(ConfigEntryType.VERSIFICATION).toString();
        final Versification v11n = Versifications.instance().getVersification(v11nName);
        Verse verse = KeyUtil.getVerse(key, v11n);

        int index = v11n.getOrdinal(verse);
        final Testament testament = v11n.getTestament(index);
        index = v11n.getTestamentOrdinal(index);
        final RandomAccessFile compRaf;
        final RandomAccessFile idxRaf;
        final RandomAccessFile textRaf;

        if (testament == Testament.OLD) {
            compRaf = rafBook.getOtCompRaf();
            idxRaf = rafBook.getOtIdxRaf();
            textRaf = rafBook.getOtTextRaf();
        } else {
            compRaf = rafBook.getNtCompRaf();
            idxRaf = rafBook.getNtIdxRaf();
            textRaf = rafBook.getNtTextRaf();
        }

        // If Bible does not contain the desired testament, return nothing.
        if (compRaf == null) {
            return "";
        }
>>>>>>> a1224c1c

        // 10 because the index is 10 bytes long for each verse
        byte[] temp = SwordUtil.readRAF(compRaf, 1L * index * COMP_ENTRY_SIZE, COMP_ENTRY_SIZE);

        // If the Bible does not contain the desired verse, return nothing.
        // Some Bibles have different versification, so the requested verse
        // may not exist.
        if (temp == null || temp.length == 0) {
            return "";
        }

        // The data is little endian - extract the blockNum, verseStart
        // and
        // verseSize
        final long blockNum = SwordUtil.decodeLittleEndian32(temp, 0);
        final int verseStart = SwordUtil.decodeLittleEndian32(temp, 4);
        final int verseSize = SwordUtil.decodeLittleEndian16(temp, 8);

        // Can we get the data from the cache
        byte[] uncompressed = null;
        if (blockNum == rafBook.getLastBlockNum() && testament == rafBook.getLastTestament()) {
            uncompressed = rafBook.getLastUncompressed();
        } else {
            // Then seek using this index into the idx file
            temp = SwordUtil.readRAF(idxRaf, blockNum * IDX_ENTRY_SIZE, IDX_ENTRY_SIZE);
            if (temp == null || temp.length == 0) {
                return "";
            }

            final int blockStart = SwordUtil.decodeLittleEndian32(temp, 0);
            final int blockSize = SwordUtil.decodeLittleEndian32(temp, 4);
            final int uncompressedSize = SwordUtil.decodeLittleEndian32(temp, 8);

            // Read from the data file.
            final byte[] data = SwordUtil.readRAF(textRaf, blockStart, blockSize);

            decipher(data);

            uncompressed = CompressorType.fromString(compressType).getCompressor(data).uncompress(uncompressedSize).toByteArray();

            // cache the uncompressed data for next time
            rafBook.setLastBlockNum(blockNum);
            rafBook.setLastTestament(testament);
            rafBook.setLastUncompressed(uncompressed);
        }

        // and cut out the required section.
        final byte[] chopped = new byte[verseSize];
        System.arraycopy(uncompressed, verseStart, chopped, 0, verseSize);

        return SwordUtil.decode(keyName, chopped, charset);

    }

    /* (non-Javadoc)
     * @see org.crosswire.jsword.book.sword.AbstractBackend#setAliasKey(org.crosswire.jsword.passage.Key, org.crosswire.jsword.passage.Key)
     */
    public void setAliasKey(ZVerseBackendState rafBook, Key alias, Key source) throws IOException {
        throw new UnsupportedOperationException();
    }

    /* (non-Javadoc)
     * @see org.crosswire.jsword.book.sword.AbstractBackend#setRawText(org.crosswire.jsword.passage.Key, java.lang.String)
     */
    public void setRawText(ZVerseBackendState rafBook, Key key, String text) throws BookException, IOException {
        throw new UnsupportedOperationException();
    }

    /**
     * Whether the book is blocked by Book, Chapter or Verse.
     */
    private final BlockType blockType;

    /**
     * How many bytes in the comp index?
     */
    private static final int COMP_ENTRY_SIZE = 10;

    /**
     * How many bytes in the idx index?
     */
    private static final int IDX_ENTRY_SIZE = 12;

    /**
     * The log stream
     */
    private static final Logger log = Logger.getLogger(ZVerseBackend.class);
}<|MERGE_RESOLUTION|>--- conflicted
+++ resolved
@@ -116,15 +116,6 @@
      */
     @Override
     public boolean contains(Key key) {
-<<<<<<< HEAD
-        checkActive();
-
-        String v11nName = getBookMetaData().getProperty(ConfigEntryType.VERSIFICATION).toString();
-        Versification v11n = Versifications.instance().getVersification(v11nName);
-        Verse verse = KeyUtil.getVerse(key, v11n);
-
-        try {
-=======
         ZVerseBackendState rafBook = null;
         try {
             rafBook = new ZVerseBackendState(getBookMetaData(), blockType);
@@ -133,7 +124,6 @@
             Versification v11n = Versifications.instance().getVersification(v11nName);
             Verse verse = KeyUtil.getVerse(key, v11n);
 
->>>>>>> a1224c1c
             int index = v11n.getOrdinal(verse);
             Testament testament = v11n.getTestament(index);
             index = v11n.getTestamentOrdinal(index);
@@ -177,24 +167,6 @@
         return OpenFileStateManager.getZVerseBackendState(getBookMetaData(), blockType);
     }
 
-<<<<<<< HEAD
-        String v11nName = getBookMetaData().getProperty(ConfigEntryType.VERSIFICATION).toString();
-        Versification v11n = Versifications.instance().getVersification(v11nName);
-        Verse verse = KeyUtil.getVerse(key, v11n);
-
-        try {
-            int index = v11n.getOrdinal(verse);
-            Testament testament = v11n.getTestament(index);
-            index = v11n.getTestamentOrdinal(index);
-            RandomAccessFile compRaf = otCompRaf;
-            RandomAccessFile idxRaf = otIdxRaf;
-            RandomAccessFile textRaf = otTextRaf;
-            if (testament == Testament.NEW) {
-                compRaf = ntCompRaf;
-                idxRaf = ntIdxRaf;
-                textRaf = ntTextRaf;
-            }
-=======
     public String readRawContent(ZVerseBackendState rafBook, Key key, String keyName) throws IOException {
 
         SwordBookMetaData bookMetaData = getBookMetaData();
@@ -226,7 +198,6 @@
         if (compRaf == null) {
             return "";
         }
->>>>>>> a1224c1c
 
         // 10 because the index is 10 bytes long for each verse
         byte[] temp = SwordUtil.readRAF(compRaf, 1L * index * COMP_ENTRY_SIZE, COMP_ENTRY_SIZE);
