--- conflicted
+++ resolved
@@ -79,25 +79,6 @@
      */
     public boolean isWritable() {
         File incFile = getIncfile();
-
-<<<<<<< HEAD
-        if (existsReadAndWrite(getOtTextFile()) && existsReadAndWrite(getOtIdxFile()) && existsReadAndWrite(getNtTextFile())
-                && existsReadAndWrite(getNtIdxFile()) && existsReadAndWrite(incFile)) {
-            return true;
-        }
-        return false;
-    }
-
-    /**
-     * If file is null, then maybe we don't have an OT, so we still want to return true, because the NT might be writable
-     * @param file the file to check. 
-     * @return true if exists, readable and writable, OR if file is null
-     */
-    private boolean existsReadAndWrite(File file) {
-        return (file.exists() && file.canRead() && file.canWrite()) || file == null;
-    }
-
-=======
             if(existsAndCanReadAndWrite(otTextFile) && 
                     existsAndCanReadAndWrite(ntTextFile) && 
                     existsAndCanReadAndWrite(otIdxFile) && 
@@ -119,7 +100,6 @@
         return file.exists() && file.canRead() && file.canWrite();
     }
     
->>>>>>> f3352767
     private int readIncfile() throws IOException {
         int ret = -1;
 
