/**
 * Distribution License:
 * JSword is free software; you can redistribute it and/or modify it under
 * the terms of the GNU Lesser General Public License, version 2.1 as published by
 * the Free Software Foundation. This program is distributed in the hope
 * that it will be useful, but WITHOUT ANY WARRANTY; without even the
 * implied warranty of MERCHANTABILITY or FITNESS FOR A PARTICULAR PURPOSE.
 * See the GNU Lesser General Public License for more details.
 *
 * The License is available on the internet at:
 *       http://www.gnu.org/copyleft/lgpl.html
 * or by writing to:
 *      Free Software Foundation, Inc.
 *      59 Temple Place - Suite 330
 *      Boston, MA 02111-1307, USA
 *
 * Copyright: 2005
 *     The copyright to this program is held by it's authors.
 *
 * ID: $Id$
 */
package org.crosswire.jsword.book.sword;

import java.io.IOException;
import java.io.RandomAccessFile;

import org.crosswire.common.util.IOUtil;
import org.crosswire.common.util.Logger;
import org.crosswire.jsword.book.BookException;
import org.crosswire.jsword.book.sword.state.RawBackendState;
import org.crosswire.jsword.passage.Key;
import org.crosswire.jsword.passage.KeyUtil;
import org.crosswire.jsword.passage.Verse;
import org.crosswire.jsword.versification.Testament;
import org.crosswire.jsword.versification.Versification;
import org.crosswire.jsword.versification.system.Versifications;

/**
 * Both Books and Commentaries seem to use the same format so this class
 * abstracts out the similarities.
 * 
 * @see gnu.lgpl.License for license details.<br>
 *      The copyright to this program is held by it's authors.
 * @author Joe Walker [joe at eireneh dot com]
 */
public class RawBackend<T extends RawBackendState> extends AbstractBackend<RawBackendState> {
   
    /**
     * Simple ctor
     */
    public RawBackend(SwordBookMetaData sbmd, int datasize) {
        super(sbmd);
        this.datasize = datasize;
        this.entrysize = OFFSETSIZE + datasize;

        assert datasize == 2 || datasize == 4;
    }

    /* (non-Javadoc)
     * @see org.crosswire.jsword.book.sword.AbstractBackend#contains(org.crosswire.jsword.passage.Key)
     */
    @Override
    public boolean contains(Key key) {
<<<<<<< HEAD
        //FIXME(CJB) can't deal with ranges, yet
        
        Verse verse = KeyUtil.getVerse(key);
=======
        checkActive();

        String v11nName = getBookMetaData().getProperty(ConfigEntryType.VERSIFICATION).toString();
        Versification v11n = Versifications.instance().getVersification(v11nName);
        Verse verse = KeyUtil.getVerse(key, v11n);
>>>>>>> d4ca68f7

        try {
            int index = v11n.getOrdinal(verse);
            Testament testament = v11n.getTestament(index);
            index = v11n.getTestamentOrdinal(index);
            RawBackendState initState = initState();
            RandomAccessFile idxRaf = testament == Testament.NEW ? initState.getNtIdxRaf() : initState.getOtIdxRaf();

            // If this is a single testament Bible, return nothing.
            if (idxRaf == null) {
                return false;
            }

            DataIndex dataIndex = getIndex(idxRaf, index);

            return dataIndex.getSize() > 0;
        } catch (IOException ex) {
            return false;
        }
    }

    public T initState() {
       return (T) new RawBackendState(getBookMetaData());
    }
    
    public String getRawText(RawBackendState state, Verse verse) throws IOException {
        return readRawVerse(state, verse, verse.getName());
    }
    
    
    /* (non-Javadoc)
     * @see org.crosswire.jsword.book.sword.AbstractBackend#getRawText(org.crosswire.jsword.passage.Key)
     */
<<<<<<< HEAD
    public String readRawVerse(RawBackendState state, Verse currentVerse, String keyName) throws IOException {
            String v11nName = getBookMetaData().getProperty(ConfigEntryType.VERSIFICATION).toString();
            Versification v11n = Versifications.instance().getVersification(v11nName);
            int index = v11n.getOrdinal(currentVerse);
=======
    @Override
    public String getRawText(Key key) throws BookException {
        checkActive();

        String v11nName = getBookMetaData().getProperty(ConfigEntryType.VERSIFICATION).toString();
        Versification v11n = Versifications.instance().getVersification(v11nName);
        Verse verse = KeyUtil.getVerse(key, v11n);
        try {
            int index = v11n.getOrdinal(verse);
>>>>>>> d4ca68f7
            Testament testament = v11n.getTestament(index);
            index = v11n.getTestamentOrdinal(index);
            RandomAccessFile idxRaf = testament == Testament.NEW ? state.getNtIdxRaf() : state.getOtIdxRaf();

            // If this is a single testament Bible, return nothing.
            if (idxRaf == null) {
                return "";
            }

            return getEntry(state, currentVerse.getName(), testament, index);
    }

    /* (non-Javadoc)
     * @see org.crosswire.jsword.book.sword.AbstractBackend#setRawText(org.crosswire.jsword.passage.Key, java.lang.String)
     */
    public void setRawText(RawBackendState state, Key key, String text) throws BookException, IOException {
    }

    /* (non-Javadoc)
     * @see org.crosswire.jsword.book.sword.AbstractBackend#isWritable()
     */
    public boolean isWritable() {
        RawBackendState rawBackendState = null;
        try {
        rawBackendState = new RawBackendState(getBookMetaData());
        return rawBackendState.isWritable();
        } finally {
            IOUtil.close(rawBackendState);
        }
    }

    /* (non-Javadoc)
     * @see org.crosswire.jsword.book.sword.AbstractBackend#setAliasKey(org.crosswire.jsword.passage.Key, org.crosswire.jsword.passage.Key)
     */
    public void setAliasKey(RawBackendState state, Key alias, Key source) throws IOException {
        throw new UnsupportedOperationException();
    }

    /**
     * Get the Index (that is offset and size) for an entry.
     * 
     * @param entry
     * @return the index for the entry
     * @throws IOException
     */
    protected DataIndex getIndex(RandomAccessFile raf, long entry) throws IOException {
        // Read the offset and size for this key from the index
        byte[] buffer = SwordUtil.readRAF(raf, entry * entrysize, entrysize);
        if (buffer == null || buffer.length == 0) {
            return new DataIndex(0, 0);
        }

        int entryOffset = SwordUtil.decodeLittleEndian32(buffer, 0);
        int entrySize = -1;
        switch (datasize) {
        case 2:
            entrySize = SwordUtil.decodeLittleEndian16(buffer, 4);
            break;
        case 4:
            entrySize = SwordUtil.decodeLittleEndian32(buffer, 4);
            break;
        default:
            assert false : datasize;
        }
        return new DataIndex(entryOffset, entrySize);
    }

    /**
     * Get the text for an indexed entry in the book.
     * @param state 
     * 
     * @param index
     *            the entry to get
     * @param name
     *            name of the entry
     * @param testament
     *            the testament for the entry
     * @return the text for the entry.
     * @throws IOException
     *             on a IO problem
     */
    protected String getEntry(RawBackendState state, String name, Testament testament, long index) throws IOException {
        final RandomAccessFile idxRaf;
        final RandomAccessFile txtRaf;
        if (testament == Testament.NEW) {
            idxRaf = state.getNtIdxRaf();
            txtRaf = state.getNtTextRaf();
        } else {
             idxRaf = state.getOtIdxRaf();
             txtRaf = state.getOtTextRaf();
        }

        DataIndex dataIndex = getIndex(idxRaf, index);

        int size = dataIndex.getSize();
        if (size == 0) {
            return "";
        }

        if (size < 0) {
            log.error("In " + getBookMetaData().getInitials() + ": Verse " + name + " has a bad index size of " + size);
            return "";
        }

        byte[] data = SwordUtil.readRAF(txtRaf, dataIndex.getOffset(), size);

        decipher(data);

        return SwordUtil.decode(name, data, getBookMetaData().getBookCharset());
    }


    /**
     * How many bytes in the size count in the index
     */
    protected final int datasize;

    /**
     * The number of bytes for each entry in the index: either 6 or 8
     */
    protected final int entrysize;

    /**
     * How many bytes in the offset pointers in the index
     */
    protected static final int OFFSETSIZE = 4;

    /**
     * The log stream
     */
    private static final Logger log = Logger.getLogger(RawBackend.class);


}<|MERGE_RESOLUTION|>--- conflicted
+++ resolved
@@ -61,17 +61,11 @@
      */
     @Override
     public boolean contains(Key key) {
-<<<<<<< HEAD
         //FIXME(CJB) can't deal with ranges, yet
         
-        Verse verse = KeyUtil.getVerse(key);
-=======
-        checkActive();
-
         String v11nName = getBookMetaData().getProperty(ConfigEntryType.VERSIFICATION).toString();
         Versification v11n = Versifications.instance().getVersification(v11nName);
         Verse verse = KeyUtil.getVerse(key, v11n);
->>>>>>> d4ca68f7
 
         try {
             int index = v11n.getOrdinal(verse);
@@ -97,30 +91,21 @@
        return (T) new RawBackendState(getBookMetaData());
     }
     
-    public String getRawText(RawBackendState state, Verse verse) throws IOException {
-        return readRawVerse(state, verse, verse.getName());
+    public String getRawText(RawBackendState state, Key key) throws IOException {
+        return readRawContent(state, key, key.getName());
     }
     
     
     /* (non-Javadoc)
      * @see org.crosswire.jsword.book.sword.AbstractBackend#getRawText(org.crosswire.jsword.passage.Key)
      */
-<<<<<<< HEAD
-    public String readRawVerse(RawBackendState state, Verse currentVerse, String keyName) throws IOException {
+    public String readRawContent(RawBackendState state, Key key, String keyName) throws IOException {
             String v11nName = getBookMetaData().getProperty(ConfigEntryType.VERSIFICATION).toString();
             Versification v11n = Versifications.instance().getVersification(v11nName);
-            int index = v11n.getOrdinal(currentVerse);
-=======
-    @Override
-    public String getRawText(Key key) throws BookException {
-        checkActive();
-
-        String v11nName = getBookMetaData().getProperty(ConfigEntryType.VERSIFICATION).toString();
-        Versification v11n = Versifications.instance().getVersification(v11nName);
-        Verse verse = KeyUtil.getVerse(key, v11n);
-        try {
+            Verse verse = KeyUtil.getVerse(key, v11n);
+            
             int index = v11n.getOrdinal(verse);
->>>>>>> d4ca68f7
+
             Testament testament = v11n.getTestament(index);
             index = v11n.getTestamentOrdinal(index);
             RandomAccessFile idxRaf = testament == Testament.NEW ? state.getNtIdxRaf() : state.getOtIdxRaf();
@@ -130,7 +115,7 @@
                 return "";
             }
 
-            return getEntry(state, currentVerse.getName(), testament, index);
+            return getEntry(state, verse.getName(), testament, index);
     }
 
     /* (non-Javadoc)
