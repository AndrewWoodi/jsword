--- conflicted
+++ resolved
@@ -62,11 +62,6 @@
      */
     @Override
     public boolean contains(Key key) {
-<<<<<<< HEAD
-        checkActive();
-
-=======
->>>>>>> a1224c1c
         String v11nName = getBookMetaData().getProperty(ConfigEntryType.VERSIFICATION).toString();
         Versification v11n = Versifications.instance().getVersification(v11nName);
         Verse verse = KeyUtil.getVerse(key, v11n);
@@ -105,22 +100,11 @@
     /* (non-Javadoc)
      * @see org.crosswire.jsword.book.sword.AbstractBackend#getRawText(org.crosswire.jsword.passage.Key)
      */
-<<<<<<< HEAD
-    @Override
-    public String getRawText(Key key) throws BookException {
-        checkActive();
-
-        String v11nName = getBookMetaData().getProperty(ConfigEntryType.VERSIFICATION).toString();
-        Versification v11n = Versifications.instance().getVersification(v11nName);
-        Verse verse = KeyUtil.getVerse(key, v11n);
-        try {
-=======
     public String readRawContent(RawBackendState state, Key key, String keyName) throws IOException {
             String v11nName = getBookMetaData().getProperty(ConfigEntryType.VERSIFICATION).toString();
             Versification v11n = Versifications.instance().getVersification(v11nName);
             Verse verse = KeyUtil.getVerse(key, v11n);
             
->>>>>>> a1224c1c
             int index = v11n.getOrdinal(verse);
 
             Testament testament = v11n.getTestament(index);
